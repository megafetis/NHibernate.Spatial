--- conflicted
+++ resolved
@@ -26,14 +26,6 @@
 
 ## Request for Contributors 
 All contributors are welcome. We need help improving the current dialects, getting tests to pass, identifying and fixing bugs, and keeping the project going.
-<<<<<<< HEAD
-Presently the Oracle Spatial dialect is excluded from the solution. The Oracle Dialect has never been functional, but with some work it could be. 
-Contributors who may be able to help out with this are especially welcome. 
-
-
-![Open Hub Stats](https://www.openhub.net/p/5599/widgets/project_partner_badge.gif)
-
-=======
 ~~Presently the Oracle Spatial dialect is excluded from the solution. The Oracle Dialect has never been functional, but with some work it could be. Contributors who may be able to help out with this are especially welcome.~~
 
 Credits
@@ -58,7 +50,6 @@
 [GeoAPI.Net]: https://github.com/NetTopologySuite/GeoAPI
 [NetTopologySuite]: https://github.com/NetTopologySuite/NetTopologySuite
 [Nhibernate]: https://github.com/nhibernate/nhibernate-core
->>>>>>> eaa1ba86
 [NHWiki]: http://nhforge.org/wikis
 [NHBlog]: http://nhibernate.info/blog/
 [NH]: http://nhibernate.info/doc/nh/en/index.html
