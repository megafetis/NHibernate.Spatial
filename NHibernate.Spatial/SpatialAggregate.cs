--- conflicted
+++ resolved
@@ -1,77 +1,50 @@
-// Copyright 2007 - Ricardo Stuven (rstuven@gmail.com)
-//
-// This file is part of NHibernate.Spatial.
-// NHibernate.Spatial is free software; you can redistribute it and/or modify
-// it under the terms of the GNU Lesser General Public License as published by
-// the Free Software Foundation; either version 2 of the License, or
-// (at your option) any later version.
-//
-// NHibernate.Spatial is distributed in the hope that it will be useful,
-// but WITHOUT ANY WARRANTY; without even the implied warranty of
-// MERCHANTABILITY or FITNESS FOR A PARTICULAR PURPOSE.  See the
-// GNU Lesser General Public License for more details.
-
-// You should have received a copy of the GNU Lesser General Public License
-// along with NHibernate.Spatial; if not, write to the Free Software
-// Foundation, Inc., 59 Temple Place, Suite 330, Boston, MA  02111-1307  USA
-
-namespace NHibernate.Spatial
-{
-<<<<<<< HEAD
-	/// <summary>
-	/// 
-	/// </summary>
-	public enum SpatialAggregate
-	{
-		/// <summary>
-		/// 
-		/// </summary>
-		Collect,
-		/// <summary>
-		/// 
-		/// </summary>
-		Envelope,
-		/// <summary>
-		/// 
-		/// </summary>
-		Intersection,
-		/// <summary>
-		/// 
-		/// </summary>
-		Union,
-
-		/// <summary>
-		/// 
-		/// </summary>
-		ConvexHull
-	}
-}
-
-=======
-    /// <summary>
-    ///
-    /// </summary>
-    public enum SpatialAggregate
-    {
-        /// <summary>
-        ///
-        /// </summary>
-        Collect,
-
-        /// <summary>
-        ///
-        /// </summary>
-        Envelope,
-
-        /// <summary>
-        ///
-        /// </summary>
-        Intersection,
-
-        /// <summary>
-        ///
-        /// </summary>
-        Union,
-    }
-}
->>>>>>> bd45d889
+// Copyright 2007 - Ricardo Stuven (rstuven@gmail.com)
+//
+// This file is part of NHibernate.Spatial.
+// NHibernate.Spatial is free software; you can redistribute it and/or modify
+// it under the terms of the GNU Lesser General Public License as published by
+// the Free Software Foundation; either version 2 of the License, or
+// (at your option) any later version.
+//
+// NHibernate.Spatial is distributed in the hope that it will be useful,
+// but WITHOUT ANY WARRANTY; without even the implied warranty of
+// MERCHANTABILITY or FITNESS FOR A PARTICULAR PURPOSE.  See the
+// GNU Lesser General Public License for more details.
+
+// You should have received a copy of the GNU Lesser General Public License
+// along with NHibernate.Spatial; if not, write to the Free Software
+// Foundation, Inc., 59 Temple Place, Suite 330, Boston, MA  02111-1307  USA
+
+namespace NHibernate.Spatial
+{
+    /// <summary>
+    ///
+    /// </summary>
+    public enum SpatialAggregate
+    {
+        /// <summary>
+        ///
+        /// </summary>
+        Collect,
+
+        /// <summary>
+        ///
+        /// </summary>
+        Envelope,
+
+        /// <summary>
+        ///
+        /// </summary>
+        Intersection,
+
+        /// <summary>
+        ///
+        /// </summary>
+        Union,
+
+		/// <summary>
+		/// 
+		/// </summary>
+		ConvexHull
+    }
+}