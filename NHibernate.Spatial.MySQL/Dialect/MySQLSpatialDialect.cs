--- conflicted
+++ resolved
@@ -1,666 +1,524 @@
-// Copyright 2008 - Ricardo Stuven (rstuven@gmail.com)
-//
-// This file is part of NHibernate.Spatial.
-// NHibernate.Spatial is free software; you can redistribute it and/or modify
-// it under the terms of the GNU Lesser General Public License as published by
-// the Free Software Foundation; either version 2 of the License, or
-// (at your option) any later version.
-//
-// NHibernate.Spatial is distributed in the hope that it will be useful,
-// but WITHOUT ANY WARRANTY; without even the implied warranty of
-// MERCHANTABILITY or FITNESS FOR A PARTICULAR PURPOSE.  See the
-// GNU Lesser General Public License for more details.
-
-// You should have received a copy of the GNU Lesser General Public License
-// along with NHibernate.Spatial; if not, write to the Free Software
-// Foundation, Inc., 59 Temple Place, Suite 330, Boston, MA  02111-1307  USA
-
-using NHibernate.Dialect;
-using NHibernate.Spatial.Dialect.Function;
-using NHibernate.Spatial.Metadata;
-using NHibernate.Spatial.Type;
-using NHibernate.SqlCommand;
-using NHibernate.Type;
-using NHibernate.Util;
-using System;
-using System.Text;
-
-namespace NHibernate.Spatial.Dialect
-{
-    /// <summary>
-    ///
-    /// </summary>
-    public class MySQLSpatialDialect : MySQL5Dialect, ISpatialDialect
-    {
-        private static readonly IType geometryType = new CustomType(typeof(MySQLGeometryType), null);
-
-        /// <summary>
-        /// Initializes a new instance of the <see cref="MySQLDialect"/> class.
-        /// </summary>
-        public MySQLSpatialDialect()
-        {
-            SpatialDialect.LastInstantiated = this;
-            RegisterBasicFunctions();
-            RegisterFunctions();
-        }
-
-        public override string ToBooleanValueString(bool value)
-        {
-            return value ? "true" : "false";
-        }
-
-        #region Functions registration
-
-        private void RegisterBasicFunctions()
-        {
-            // Relations
-            RegisterSpatialFunction(SpatialRelation.Contains);
-            RegisterSpatialFunction(SpatialRelation.CoveredBy);
-            RegisterSpatialFunction(SpatialRelation.Covers);
-            RegisterSpatialFunction(SpatialRelation.Crosses);
-            RegisterSpatialFunction(SpatialRelation.Disjoint);
-            RegisterSpatialFunction(SpatialRelation.Equals);
-            RegisterSpatialFunction(SpatialRelation.Intersects);
-            RegisterSpatialFunction(SpatialRelation.Overlaps);
-            RegisterSpatialFunction(SpatialRelation.Touches);
-            RegisterSpatialFunction(SpatialRelation.Within);
-
-            // Analysis
-            RegisterSpatialFunction(SpatialAnalysis.Buffer);
-            RegisterSpatialFunction(SpatialAnalysis.ConvexHull);
-            RegisterSpatialFunction(SpatialAnalysis.Difference);
-            RegisterSpatialFunction(SpatialAnalysis.Distance);
-            RegisterSpatialFunction(SpatialAnalysis.Intersection);
-            RegisterSpatialFunction(SpatialAnalysis.SymDifference);
-            RegisterSpatialFunction(SpatialAnalysis.Union);
-
-            // Validations
-            RegisterSpatialFunction(SpatialValidation.IsClosed);
-            RegisterSpatialFunction(SpatialValidation.IsEmpty);
-            RegisterSpatialFunction(SpatialValidation.IsRing);
-            RegisterSpatialFunction(SpatialValidation.IsSimple);
-            RegisterSpatialFunction(SpatialValidation.IsValid);
-        }
-
-        private void RegisterFunctions()
-        {
-            RegisterSpatialFunction("Boundary");
-            RegisterSpatialFunction("Centroid");
-            RegisterSpatialFunction("EndPoint");
-            RegisterSpatialFunction("Envelope");
-            RegisterSpatialFunction("ExteriorRing");
-            RegisterSpatialFunction("GeometryN", 2);
-            RegisterSpatialFunction("InteriorRingN", 2);
-            RegisterSpatialFunction("PointN", 2);
-            RegisterSpatialFunction("PointOnSurface");
-            RegisterSpatialFunction("Simplify", 2);
-            RegisterSpatialFunction("StartPoint");
-            RegisterSpatialFunction("Transform", 2);
-
-            RegisterSpatialFunction("GeomCollFromText", 2);
-            RegisterSpatialFunction("GeomCollFromWKB", 2);
-            RegisterSpatialFunction("GeomFromText", 2);
-            RegisterSpatialFunction("GeomFromWKB", 2);
-            RegisterSpatialFunction("LineFromText", 2);
-            RegisterSpatialFunction("LineFromWKB", 2);
-            RegisterSpatialFunction("PointFromText", 2);
-            RegisterSpatialFunction("PointFromWKB", 2);
-            RegisterSpatialFunction("PolyFromText", 2);
-            RegisterSpatialFunction("PolyFromWKB", 2);
-            RegisterSpatialFunction("MLineFromText", 2);
-            RegisterSpatialFunction("MLineFromWKB", 2);
-            RegisterSpatialFunction("MPointFromText", 2);
-            RegisterSpatialFunction("MPointFromWKB", 2);
-            RegisterSpatialFunction("MPolyFromText", 2);
-            RegisterSpatialFunction("MPolyFromWKB", 2);
-
-            RegisterSpatialFunction("AsBinary", NHibernateUtil.Binary);
-
-            RegisterSpatialFunction("AsText", MySQLGeometryStringType.Instance);
-            RegisterSpatialFunction("AsGML", NHibernateUtil.String);
-            RegisterSpatialFunction("GeometryType", MySQLGeometryStringType.Instance);
-
-            RegisterSpatialFunction("Area", NHibernateUtil.Double);
-            RegisterSpatialFunction("Length", "GLength", NHibernateUtil.Double);
-            RegisterSpatialFunction("X", NHibernateUtil.Double);
-            RegisterSpatialFunction("Y", NHibernateUtil.Double);
-
-            RegisterSpatialFunction("SRID", NHibernateUtil.Int32);
-            RegisterSpatialFunction("Dimension", NHibernateUtil.Int32);
-            RegisterSpatialFunction("NumGeometries", NHibernateUtil.Int32);
-            RegisterSpatialFunction("NumInteriorRings", NHibernateUtil.Int32);
-            RegisterSpatialFunction("NumPoints", NHibernateUtil.Int32);
-
-            RegisterSpatialFunction("Relate", NHibernateUtil.Boolean, 3);
-        }
-
-        private void RegisterSpatialFunction(string standardName, string dialectName, IType returnedType, int allowedArgsCount)
-        {
-            RegisterFunction(SpatialDialect.HqlPrefix + standardName, new SpatialStandardSafeFunction(dialectName, returnedType, allowedArgsCount));
-        }
-
-        private void RegisterSpatialFunction(string standardName, string dialectName, IType returnedType)
-        {
-            RegisterSpatialFunction(standardName, dialectName, returnedType, 1);
-        }
-
-        private void RegisterSpatialFunction(string name, IType returnedType, int allowedArgsCount)
-        {
-            RegisterSpatialFunction(name, name, returnedType, allowedArgsCount);
-        }
-
-        private void RegisterSpatialFunction(string name, IType returnedType)
-        {
-            RegisterSpatialFunction(name, name, returnedType);
-        }
-
-        private void RegisterSpatialFunction(string name, int allowedArgsCount)
-        {
-            RegisterSpatialFunction(name, this.GeometryType, allowedArgsCount);
-        }
-
-        private void RegisterSpatialFunction(string name)
-        {
-            RegisterSpatialFunction(name, this.GeometryType);
-        }
-
-        private void RegisterSpatialFunction(SpatialRelation relation)
-        {
-            RegisterFunction(SpatialDialect.HqlPrefix + relation, new SpatialRelationFunction(this, relation));
-        }
-
-        private void RegisterSpatialFunction(SpatialValidation validation)
-        {
-            RegisterFunction(SpatialDialect.HqlPrefix + validation, new SpatialValidationFunction(this, validation));
-        }
-
-        private void RegisterSpatialFunction(SpatialAnalysis analysis)
-        {
-            RegisterFunction(SpatialDialect.HqlPrefix + analysis, new SpatialAnalysisFunction(this, analysis));
-        }
-
-        #endregion Functions registration
-
-        #region ISpatialDialect Members
-
-        /// <summary>
-        /// Creates the geometry user type.
-        /// </summary>
-        /// <returns></returns>
-        public IGeometryUserType CreateGeometryUserType()
-        {
-            return new MySQLGeometryType();
-        }
-
-        /// <summary>
-        /// Gets the type of the geometry.
-        /// </summary>
-        /// <value>The type of the geometry.</value>
-        public IType GeometryType
-        {
-            get { return geometryType; }
-        }
-
-        /// <summary>
-        /// Gets the spatial transform string.
-        /// </summary>
-        /// <param name="geometry">The geometry.</param>
-        /// <param name="srid">The srid.</param>
-        /// <returns></returns>
-        public SqlString GetSpatialTransformString(object geometry, int srid)
-        {
-            return new SqlStringBuilder()
-                .Add("Transform(")
-                .AddObject(geometry)
-                .Add(",")
-                .Add(srid.ToString())
-                .Add(")")
-                .ToSqlString();
-        }
-
-        /// <summary>
-        /// Gets the spatial validation string.
-        /// </summary>
-        /// <param name="geometry">The geometry.</param>
-        /// <param name="validation">The validation.</param>
-        /// <param name="criterion">if set to <c>true</c> [criterion].</param>
-        /// <returns></returns>
-        public SqlString GetSpatialValidationString(object geometry, SpatialValidation validation, bool criterion)
-        {
-            return new SqlStringBuilder()
-                .Add(validation.ToString())
-                .Add("(")
-                .AddObject(geometry)
-                .Add(")")
-                .ToSqlString();
-        }
-
-        /// <summary>
-        /// Gets the spatial aggregate string.
-        /// </summary>
-        /// <param name="geometry">The geometry.</param>
-        /// <param name="aggregate">The aggregate.</param>
-        /// <returns></returns>
-        public SqlString GetSpatialAggregateString(object geometry, SpatialAggregate aggregate)
-        {
-            // PostGIS aggregate functions do not need prefix
-            string aggregateFunction;
-            switch (aggregate)
-            {
-                case SpatialAggregate.Collect:
-                    aggregateFunction = "Collect";
-                    break;
-
-                case SpatialAggregate.Envelope:
-                    aggregateFunction = "Extent";
-                    break;
-
-                case SpatialAggregate.Intersection:
-                    aggregateFunction = "Intersection";
-                    break;
-
-                case SpatialAggregate.Union:
-                    aggregateFunction = "GeomUnion";
-                    break;
-
-                default:
-                    throw new ArgumentException("Invalid spatial aggregate argument");
-            }
-            return new SqlStringBuilder()
-                .Add(aggregateFunction)
-                .Add("(")
-                .AddObject(geometry)
-                .Add(")")
-                .ToSqlString();
-        }
-
-        public SqlString GetSpatialRelationString(object geometry, SpatialRelation relation, object anotherGeometry, bool criterion)
-        {
-            switch (relation)
-            {
-                case SpatialRelation.Covers:
-                    string[] patterns = new string[] {
-						"T*****FF*",
-						"*T****FF*",
-						"***T**FF*",
-						"****T*FF*",
-					};
-                    SqlStringBuilder builder = new SqlStringBuilder();
-                    builder.Add("(");
-                    for (int i = 0; i < patterns.Length; i++)
-                    {
-                        if (i > 0)
-                            builder.Add(" OR ");
-                        builder
-                            .Add("Relate")
-                            .Add("(")
-                            .AddObject(geometry)
-                            .Add(", ")
-                            .AddObject(anotherGeometry)
-                            .Add(", '")
-                            .Add(patterns[i])
-                            .Add("')")
-                            .ToSqlString();
-                    }
-                    builder.Add(")");
-                    return builder.ToSqlString();
-
-                case SpatialRelation.CoveredBy:
-                    return GetSpatialRelationString(anotherGeometry, SpatialRelation.Covers, geometry, criterion);
-
-                default:
-                    return new SqlStringBuilder(6)
-                        .Add(relation.ToString())
-                        .Add("(")
-                        .AddObject(geometry)
-                        .Add(", ")
-                        .AddObject(anotherGeometry)
-                        .Add(")")
-                        .ToSqlString();
-            }
-        }
-
-        public SqlString GetSpatialRelateString(object geometry, object anotherGeometry, object pattern, bool isStringPattern, bool criterion)
-        {
-            SqlStringBuilder builder = new SqlStringBuilder();
-            builder
-                .Add("Relate(")
-                .AddObject(geometry)
-                .Add(", ")
-                .AddObject(anotherGeometry);
-            if (pattern != null)
-            {
-                builder.Add(", ");
-                if (isStringPattern)
-                {
-                    builder
-                        .Add("'")
-                        .Add((string)pattern)
-                        .Add("'");
-                }
-                else
-                {
-                    builder.AddObject(pattern);
-                }
-            }
-            return builder
-                .Add(")")
-                .Add(criterion ? " = 1" : "")
-                .ToSqlString();
-        }
-
-        public SqlString GetSpatialFilterString(string tableAlias, string geometryColumnName, string primaryKeyColumnName, string tableName, Parameter parameter)
-        {
-            return new SqlStringBuilder(7)
-                .Add("MBRIntersects(")
-                .Add(tableAlias)
-                .Add(".")
-                .Add(geometryColumnName)
-                .Add(",")
-                .AddParameter()
-                .Add(")")
-                .ToSqlString();
-        }
-
-        /// <summary>
-        /// Gets the spatial analysis string.
-        /// </summary>
-        /// <param name="geometry">The geometry.</param>
-        /// <param name="analysis">The analysis.</param>
-        /// <param name="extraArgument">The extra argument.</param>
-        /// <returns></returns>
-        public SqlString GetSpatialAnalysisString(object geometry, SpatialAnalysis analysis, object extraArgument)
-        {
-            switch (analysis)
-            {
-                case SpatialAnalysis.Buffer:
-                    if (!(extraArgument is Parameter || new SqlString(SqlCommand.Parameter.Placeholder).Equals(extraArgument)))
-<<<<<<< HEAD
-					{
-						extraArgument = Convert.ToString(extraArgument, System.Globalization.NumberFormatInfo.InvariantInfo);
-					}
-					return new SqlStringBuilder(6)
-						.Add("Buffer(")
-						.AddObject(geometry)
-						.Add(", ")
-						.AddObject(extraArgument)
-						.Add(")")
-						.ToSqlString();
-				case SpatialAnalysis.ConvexHull:
-					return new SqlStringBuilder()
-						.Add("ConvexHull(")
-						.AddObject(geometry)
-						.Add(")")
-						.ToSqlString();
-				case SpatialAnalysis.Difference:
-				case SpatialAnalysis.Intersection:
-				case SpatialAnalysis.SymDifference:
-				case SpatialAnalysis.Union:
-					return new SqlStringBuilder()
-						.Add(analysis.ToString())
-						.Add("(")
-						.AddObject(geometry)
-						.Add(",")
-						.AddObject(extraArgument)
-						.Add(")")
-						.ToSqlString();
-                case SpatialAnalysis.Distance:
-                    return new SqlStringBuilder()
-                        .Add("st_Distance(")
-=======
-                    {
-                        extraArgument = Convert.ToString(extraArgument, System.Globalization.NumberFormatInfo.InvariantInfo);
-                    }
-                    return new SqlStringBuilder(6)
-                        .Add("Buffer(")
-                        .AddObject(geometry)
-                        .Add(", ")
-                        .AddObject(extraArgument)
-                        .Add(")")
-                        .ToSqlString();
-
-                case SpatialAnalysis.ConvexHull:
-                    return new SqlStringBuilder()
-                        .Add("ConvexHull(")
-                        .AddObject(geometry)
-                        .Add(")")
-                        .ToSqlString();
-
-                case SpatialAnalysis.Difference:
-                case SpatialAnalysis.Distance:
-                case SpatialAnalysis.Intersection:
-                case SpatialAnalysis.SymDifference:
-                case SpatialAnalysis.Union:
-                    return new SqlStringBuilder()
-                        .Add(analysis.ToString())
-                        .Add("(")
->>>>>>> bd45d889
-                        .AddObject(geometry)
-                        .Add(",")
-                        .AddObject(extraArgument)
-                        .Add(")")
-                        .ToSqlString();
-<<<<<<< HEAD
-				default:
-					throw new ArgumentException("Invalid spatial analysis argument");
-			}
-		}
-
-		/// <summary>
-		/// Gets the spatial create string.
-		/// </summary>
-		/// <param name="schema">The schema.</param>
-		/// <returns></returns>
-		public string GetSpatialCreateString(string schema)
-		{
-			return null;
-		}
-
-	    /// <summary>
-		/// Quotes the schema.
-		/// </summary>
-		/// <param name="schema">The schema.</param>
-		/// <returns></returns>
-		private string QuoteSchema(string schema)
-		{
-			if (string.IsNullOrEmpty(schema))
-			{
-				return null;
-			}
-			return this.QuoteForSchemaName(schema) + StringHelper.Dot;
-		}
-
-	    /// <summary>
-	    /// Gets the spatial create string.
-	    /// </summary>
-	    /// <param name="schema">The schema.</param>
-	    /// <param name="table">The table.</param>
-	    /// <param name="column">The column.</param>
-	    /// <param name="srid">The srid.</param>
-	    /// <param name="subtype">The subtype.</param>
-	    /// <param name="dimension">The dimension.</param>
-	    /// <returns></returns>
-	    public string GetSpatialCreateString(string schema, string table, string column, int srid, string subtype, int dimension)
-		{
-			StringBuilder builder = new StringBuilder();
-
-			string quotedSchema = this.QuoteSchema(schema);
-			string quoteForTableName = this.QuoteForTableName(table);
-			string quoteForColumnName = this.QuoteForColumnName(column);
-
-			builder.AppendFormat("ALTER TABLE {0}{1} DROP COLUMN {2}"
-				, quotedSchema 
-				, quoteForTableName
-				, quoteForColumnName
-				);
-
-			builder.Append(this.MultipleQueriesSeparator);
-
-			builder.AppendFormat("ALTER TABLE {0}{1} ADD {2} {3}"
-				, quotedSchema
-				, quoteForTableName
-				, quoteForColumnName
-				, subtype
-				);
-
-			builder.Append(this.MultipleQueriesSeparator);
-
-			return builder.ToString();
-		}
-
-		/// <summary>
-		/// Gets the spatial drop string.
-		/// </summary>
-		/// <param name="schema">The schema.</param>
-		/// <returns></returns>
-		public string GetSpatialDropString(string schema)
-		{
-			return null;
-		}
-
-		/// <summary>
-		/// Gets the spatial drop string.
-		/// </summary>
-		/// <param name="schema">The schema.</param>
-		/// <param name="table">The table.</param>
-		/// <param name="column">The column.</param>
-		/// <returns></returns>
-		public string GetSpatialDropString(string schema, string table, string column)
-		{
-			return null;
-		}
-
-		/// <summary>
-		/// Gets a value indicating whether it supports spatial metadata.
-		/// </summary>
-		/// <value>
-		/// 	<c>true</c> if it supports spatial metadata; otherwise, <c>false</c>.
-		/// </value>
-		public bool SupportsSpatialMetadata(MetadataClass metadataClass)
-		{
-			return false;
-		}
-
-		#endregion
-
-		// TODO: Use ISessionFactory.ConnectionProvider.Driver.MultipleQueriesSeparator
-		public string MultipleQueriesSeparator
-		{
-			get { return ";"; }
-		}
-
-	}
-}
-
-=======
-
-                default:
-                    throw new ArgumentException("Invalid spatial analysis argument");
-            }
-        }
-
-        /// <summary>
-        /// Gets the spatial create string.
-        /// </summary>
-        /// <param name="schema">The schema.</param>
-        /// <returns></returns>
-        public string GetSpatialCreateString(string schema)
-        {
-            return null;
-        }
-
-        /// <summary>
-        /// Quotes the schema.
-        /// </summary>
-        /// <param name="schema">The schema.</param>
-        /// <returns></returns>
-        private string QuoteSchema(string schema)
-        {
-            if (string.IsNullOrEmpty(schema))
-            {
-                return null;
-            }
-            return this.QuoteForSchemaName(schema) + StringHelper.Dot;
-        }
-
-        /// <summary>
-        /// Gets the spatial create string.
-        /// </summary>
-        /// <param name="schema">The schema.</param>
-        /// <param name="table">The table.</param>
-        /// <param name="column">The column.</param>
-        /// <param name="srid">The srid.</param>
-        /// <param name="subtype">The subtype.</param>
-        /// <param name="dimension">The dimension.</param>
-        /// <returns></returns>
-        public string GetSpatialCreateString(string schema, string table, string column, int srid, string subtype, int dimension)
-        {
-            StringBuilder builder = new StringBuilder();
-
-            string quotedSchema = this.QuoteSchema(schema);
-            string quoteForTableName = this.QuoteForTableName(table);
-            string quoteForColumnName = this.QuoteForColumnName(column);
-
-            builder.AppendFormat("ALTER TABLE {0}{1} DROP COLUMN {2}"
-                , quotedSchema
-                , quoteForTableName
-                , quoteForColumnName
-                );
-
-            builder.Append(this.MultipleQueriesSeparator);
-
-            builder.AppendFormat("ALTER TABLE {0}{1} ADD {2} {3}"
-                , quotedSchema
-                , quoteForTableName
-                , quoteForColumnName
-                , subtype
-                );
-
-            builder.Append(this.MultipleQueriesSeparator);
-
-            return builder.ToString();
-        }
-
-        /// <summary>
-        /// Gets the spatial drop string.
-        /// </summary>
-        /// <param name="schema">The schema.</param>
-        /// <returns></returns>
-        public string GetSpatialDropString(string schema)
-        {
-            return null;
-        }
-
-        /// <summary>
-        /// Gets the spatial drop string.
-        /// </summary>
-        /// <param name="schema">The schema.</param>
-        /// <param name="table">The table.</param>
-        /// <param name="column">The column.</param>
-        /// <returns></returns>
-        public string GetSpatialDropString(string schema, string table, string column)
-        {
-            return null;
-        }
-
-        /// <summary>
-        /// Gets a value indicating whether it supports spatial metadata.
-        /// </summary>
-        /// <value>
-        /// 	<c>true</c> if it supports spatial metadata; otherwise, <c>false</c>.
-        /// </value>
-        public bool SupportsSpatialMetadata(MetadataClass metadataClass)
-        {
-            return false;
-        }
-
-        #endregion ISpatialDialect Members
-
-        // TODO: Use ISessionFactory.ConnectionProvider.Driver.MultipleQueriesSeparator
-        public string MultipleQueriesSeparator
-        {
-            get { return ";"; }
-        }
-    }
-}
->>>>>>> bd45d889
+// Copyright 2008 - Ricardo Stuven (rstuven@gmail.com)
+//
+// This file is part of NHibernate.Spatial.
+// NHibernate.Spatial is free software; you can redistribute it and/or modify
+// it under the terms of the GNU Lesser General Public License as published by
+// the Free Software Foundation; either version 2 of the License, or
+// (at your option) any later version.
+//
+// NHibernate.Spatial is distributed in the hope that it will be useful,
+// but WITHOUT ANY WARRANTY; without even the implied warranty of
+// MERCHANTABILITY or FITNESS FOR A PARTICULAR PURPOSE.  See the
+// GNU Lesser General Public License for more details.
+
+// You should have received a copy of the GNU Lesser General Public License
+// along with NHibernate.Spatial; if not, write to the Free Software
+// Foundation, Inc., 59 Temple Place, Suite 330, Boston, MA  02111-1307  USA
+
+using NHibernate.Dialect;
+using NHibernate.Spatial.Dialect.Function;
+using NHibernate.Spatial.Metadata;
+using NHibernate.Spatial.Type;
+using NHibernate.SqlCommand;
+using NHibernate.Type;
+using NHibernate.Util;
+using System;
+using System.Text;
+
+namespace NHibernate.Spatial.Dialect
+{
+    /// <summary>
+    ///
+    /// </summary>
+    public class MySQLSpatialDialect : MySQL5Dialect, ISpatialDialect
+    {
+        private static readonly IType geometryType = new CustomType(typeof(MySQLGeometryType), null);
+
+        /// <summary>
+        /// Initializes a new instance of the <see cref="MySQLDialect"/> class.
+        /// </summary>
+        public MySQLSpatialDialect()
+        {
+            SpatialDialect.LastInstantiated = this;
+            RegisterBasicFunctions();
+            RegisterFunctions();
+        }
+
+        public override string ToBooleanValueString(bool value)
+        {
+            return value ? "true" : "false";
+        }
+
+        #region Functions registration
+
+        private void RegisterBasicFunctions()
+        {
+            // Relations
+            RegisterSpatialFunction(SpatialRelation.Contains);
+            RegisterSpatialFunction(SpatialRelation.CoveredBy);
+            RegisterSpatialFunction(SpatialRelation.Covers);
+            RegisterSpatialFunction(SpatialRelation.Crosses);
+            RegisterSpatialFunction(SpatialRelation.Disjoint);
+            RegisterSpatialFunction(SpatialRelation.Equals);
+            RegisterSpatialFunction(SpatialRelation.Intersects);
+            RegisterSpatialFunction(SpatialRelation.Overlaps);
+            RegisterSpatialFunction(SpatialRelation.Touches);
+            RegisterSpatialFunction(SpatialRelation.Within);
+
+            // Analysis
+            RegisterSpatialFunction(SpatialAnalysis.Buffer);
+            RegisterSpatialFunction(SpatialAnalysis.ConvexHull);
+            RegisterSpatialFunction(SpatialAnalysis.Difference);
+            RegisterSpatialFunction(SpatialAnalysis.Distance);
+            RegisterSpatialFunction(SpatialAnalysis.Intersection);
+            RegisterSpatialFunction(SpatialAnalysis.SymDifference);
+            RegisterSpatialFunction(SpatialAnalysis.Union);
+
+            // Validations
+            RegisterSpatialFunction(SpatialValidation.IsClosed);
+            RegisterSpatialFunction(SpatialValidation.IsEmpty);
+            RegisterSpatialFunction(SpatialValidation.IsRing);
+            RegisterSpatialFunction(SpatialValidation.IsSimple);
+            RegisterSpatialFunction(SpatialValidation.IsValid);
+        }
+
+        private void RegisterFunctions()
+        {
+            RegisterSpatialFunction("Boundary");
+            RegisterSpatialFunction("Centroid");
+            RegisterSpatialFunction("EndPoint");
+            RegisterSpatialFunction("Envelope");
+            RegisterSpatialFunction("ExteriorRing");
+            RegisterSpatialFunction("GeometryN", 2);
+            RegisterSpatialFunction("InteriorRingN", 2);
+            RegisterSpatialFunction("PointN", 2);
+            RegisterSpatialFunction("PointOnSurface");
+            RegisterSpatialFunction("Simplify", 2);
+            RegisterSpatialFunction("StartPoint");
+            RegisterSpatialFunction("Transform", 2);
+
+            RegisterSpatialFunction("GeomCollFromText", 2);
+            RegisterSpatialFunction("GeomCollFromWKB", 2);
+            RegisterSpatialFunction("GeomFromText", 2);
+            RegisterSpatialFunction("GeomFromWKB", 2);
+            RegisterSpatialFunction("LineFromText", 2);
+            RegisterSpatialFunction("LineFromWKB", 2);
+            RegisterSpatialFunction("PointFromText", 2);
+            RegisterSpatialFunction("PointFromWKB", 2);
+            RegisterSpatialFunction("PolyFromText", 2);
+            RegisterSpatialFunction("PolyFromWKB", 2);
+            RegisterSpatialFunction("MLineFromText", 2);
+            RegisterSpatialFunction("MLineFromWKB", 2);
+            RegisterSpatialFunction("MPointFromText", 2);
+            RegisterSpatialFunction("MPointFromWKB", 2);
+            RegisterSpatialFunction("MPolyFromText", 2);
+            RegisterSpatialFunction("MPolyFromWKB", 2);
+
+            RegisterSpatialFunction("AsBinary", NHibernateUtil.Binary);
+
+            RegisterSpatialFunction("AsText", MySQLGeometryStringType.Instance);
+            RegisterSpatialFunction("AsGML", NHibernateUtil.String);
+            RegisterSpatialFunction("GeometryType", MySQLGeometryStringType.Instance);
+
+            RegisterSpatialFunction("Area", NHibernateUtil.Double);
+            RegisterSpatialFunction("Length", "GLength", NHibernateUtil.Double);
+            RegisterSpatialFunction("X", NHibernateUtil.Double);
+            RegisterSpatialFunction("Y", NHibernateUtil.Double);
+
+            RegisterSpatialFunction("SRID", NHibernateUtil.Int32);
+            RegisterSpatialFunction("Dimension", NHibernateUtil.Int32);
+            RegisterSpatialFunction("NumGeometries", NHibernateUtil.Int32);
+            RegisterSpatialFunction("NumInteriorRings", NHibernateUtil.Int32);
+            RegisterSpatialFunction("NumPoints", NHibernateUtil.Int32);
+
+            RegisterSpatialFunction("Relate", NHibernateUtil.Boolean, 3);
+        }
+
+        private void RegisterSpatialFunction(string standardName, string dialectName, IType returnedType, int allowedArgsCount)
+        {
+            RegisterFunction(SpatialDialect.HqlPrefix + standardName, new SpatialStandardSafeFunction(dialectName, returnedType, allowedArgsCount));
+        }
+
+        private void RegisterSpatialFunction(string standardName, string dialectName, IType returnedType)
+        {
+            RegisterSpatialFunction(standardName, dialectName, returnedType, 1);
+        }
+
+        private void RegisterSpatialFunction(string name, IType returnedType, int allowedArgsCount)
+        {
+            RegisterSpatialFunction(name, name, returnedType, allowedArgsCount);
+        }
+
+        private void RegisterSpatialFunction(string name, IType returnedType)
+        {
+            RegisterSpatialFunction(name, name, returnedType);
+        }
+
+        private void RegisterSpatialFunction(string name, int allowedArgsCount)
+        {
+            RegisterSpatialFunction(name, this.GeometryType, allowedArgsCount);
+        }
+
+        private void RegisterSpatialFunction(string name)
+        {
+            RegisterSpatialFunction(name, this.GeometryType);
+        }
+
+        private void RegisterSpatialFunction(SpatialRelation relation)
+        {
+            RegisterFunction(SpatialDialect.HqlPrefix + relation, new SpatialRelationFunction(this, relation));
+        }
+
+        private void RegisterSpatialFunction(SpatialValidation validation)
+        {
+            RegisterFunction(SpatialDialect.HqlPrefix + validation, new SpatialValidationFunction(this, validation));
+        }
+
+        private void RegisterSpatialFunction(SpatialAnalysis analysis)
+        {
+            RegisterFunction(SpatialDialect.HqlPrefix + analysis, new SpatialAnalysisFunction(this, analysis));
+        }
+
+        #endregion Functions registration
+
+        #region ISpatialDialect Members
+
+        /// <summary>
+        /// Creates the geometry user type.
+        /// </summary>
+        /// <returns></returns>
+        public IGeometryUserType CreateGeometryUserType()
+        {
+            return new MySQLGeometryType();
+        }
+
+        /// <summary>
+        /// Gets the type of the geometry.
+        /// </summary>
+        /// <value>The type of the geometry.</value>
+        public IType GeometryType
+        {
+            get { return geometryType; }
+        }
+
+        /// <summary>
+        /// Gets the spatial transform string.
+        /// </summary>
+        /// <param name="geometry">The geometry.</param>
+        /// <param name="srid">The srid.</param>
+        /// <returns></returns>
+        public SqlString GetSpatialTransformString(object geometry, int srid)
+        {
+            return new SqlStringBuilder()
+                .Add("Transform(")
+                .AddObject(geometry)
+                .Add(",")
+                .Add(srid.ToString())
+                .Add(")")
+                .ToSqlString();
+        }
+
+        /// <summary>
+        /// Gets the spatial validation string.
+        /// </summary>
+        /// <param name="geometry">The geometry.</param>
+        /// <param name="validation">The validation.</param>
+        /// <param name="criterion">if set to <c>true</c> [criterion].</param>
+        /// <returns></returns>
+        public SqlString GetSpatialValidationString(object geometry, SpatialValidation validation, bool criterion)
+        {
+            return new SqlStringBuilder()
+                .Add(validation.ToString())
+                .Add("(")
+                .AddObject(geometry)
+                .Add(")")
+                .ToSqlString();
+        }
+
+        /// <summary>
+        /// Gets the spatial aggregate string.
+        /// </summary>
+        /// <param name="geometry">The geometry.</param>
+        /// <param name="aggregate">The aggregate.</param>
+        /// <returns></returns>
+        public SqlString GetSpatialAggregateString(object geometry, SpatialAggregate aggregate)
+        {
+            // PostGIS aggregate functions do not need prefix
+            string aggregateFunction;
+            switch (aggregate)
+            {
+                case SpatialAggregate.Collect:
+                    aggregateFunction = "Collect";
+                    break;
+
+                case SpatialAggregate.Envelope:
+                    aggregateFunction = "Extent";
+                    break;
+
+                case SpatialAggregate.Intersection:
+                    aggregateFunction = "Intersection";
+                    break;
+
+                case SpatialAggregate.Union:
+                    aggregateFunction = "GeomUnion";
+                    break;
+
+                default:
+                    throw new ArgumentException("Invalid spatial aggregate argument");
+            }
+            return new SqlStringBuilder()
+                .Add(aggregateFunction)
+                .Add("(")
+                .AddObject(geometry)
+                .Add(")")
+                .ToSqlString();
+        }
+
+        public SqlString GetSpatialRelationString(object geometry, SpatialRelation relation, object anotherGeometry, bool criterion)
+        {
+            switch (relation)
+            {
+                case SpatialRelation.Covers:
+                    string[] patterns = new string[] {
+						"T*****FF*",
+						"*T****FF*",
+						"***T**FF*",
+						"****T*FF*",
+					};
+                    SqlStringBuilder builder = new SqlStringBuilder();
+                    builder.Add("(");
+                    for (int i = 0; i < patterns.Length; i++)
+                    {
+                        if (i > 0)
+                            builder.Add(" OR ");
+                        builder
+                            .Add("Relate")
+                            .Add("(")
+                            .AddObject(geometry)
+                            .Add(", ")
+                            .AddObject(anotherGeometry)
+                            .Add(", '")
+                            .Add(patterns[i])
+                            .Add("')")
+                            .ToSqlString();
+                    }
+                    builder.Add(")");
+                    return builder.ToSqlString();
+
+                case SpatialRelation.CoveredBy:
+                    return GetSpatialRelationString(anotherGeometry, SpatialRelation.Covers, geometry, criterion);
+
+                default:
+                    return new SqlStringBuilder(6)
+                        .Add(relation.ToString())
+                        .Add("(")
+                        .AddObject(geometry)
+                        .Add(", ")
+                        .AddObject(anotherGeometry)
+                        .Add(")")
+                        .ToSqlString();
+            }
+        }
+
+        public SqlString GetSpatialRelateString(object geometry, object anotherGeometry, object pattern, bool isStringPattern, bool criterion)
+        {
+            SqlStringBuilder builder = new SqlStringBuilder();
+            builder
+                .Add("Relate(")
+                .AddObject(geometry)
+                .Add(", ")
+                .AddObject(anotherGeometry);
+            if (pattern != null)
+            {
+                builder.Add(", ");
+                if (isStringPattern)
+                {
+                    builder
+                        .Add("'")
+                        .Add((string)pattern)
+                        .Add("'");
+                }
+                else
+                {
+                    builder.AddObject(pattern);
+                }
+            }
+            return builder
+                .Add(")")
+                .Add(criterion ? " = 1" : "")
+                .ToSqlString();
+        }
+
+        public SqlString GetSpatialFilterString(string tableAlias, string geometryColumnName, string primaryKeyColumnName, string tableName, Parameter parameter)
+        {
+            return new SqlStringBuilder(7)
+                .Add("MBRIntersects(")
+                .Add(tableAlias)
+                .Add(".")
+                .Add(geometryColumnName)
+                .Add(",")
+                .AddParameter()
+                .Add(")")
+                .ToSqlString();
+        }
+
+        /// <summary>
+        /// Gets the spatial analysis string.
+        /// </summary>
+        /// <param name="geometry">The geometry.</param>
+        /// <param name="analysis">The analysis.</param>
+        /// <param name="extraArgument">The extra argument.</param>
+        /// <returns></returns>
+        public SqlString GetSpatialAnalysisString(object geometry, SpatialAnalysis analysis, object extraArgument)
+        {
+            switch (analysis)
+            {
+                case SpatialAnalysis.Buffer:
+                    if (!(extraArgument is Parameter || new SqlString(SqlCommand.Parameter.Placeholder).Equals(extraArgument)))
+                    {
+                        extraArgument = Convert.ToString(extraArgument, System.Globalization.NumberFormatInfo.InvariantInfo);
+                    }
+                    return new SqlStringBuilder(6)
+                        .Add("Buffer(")
+                        .AddObject(geometry)
+                        .Add(", ")
+                        .AddObject(extraArgument)
+                        .Add(")")
+                        .ToSqlString();
+
+                case SpatialAnalysis.ConvexHull:
+                    return new SqlStringBuilder()
+                        .Add("ConvexHull(")
+                        .AddObject(geometry)
+                        .Add(")")
+                        .ToSqlString();
+
+                case SpatialAnalysis.Difference:
+                case SpatialAnalysis.Intersection:
+                case SpatialAnalysis.SymDifference:
+                case SpatialAnalysis.Union:
+                    return new SqlStringBuilder()
+                        .Add(analysis.ToString())
+                        .Add("(")
+                        .AddObject(geometry)
+                        .Add(",")
+                        .AddObject(extraArgument)
+                        .Add(")")
+                        .ToSqlString();
+                case SpatialAnalysis.Distance:
+                    return new SqlStringBuilder()
+                        .Add("st_Distance(")
+                        .AddObject(geometry)
+                        .Add(",")
+                        .AddObject(extraArgument)
+                        .Add(")")
+                        .ToSqlString();
+                default:
+                    throw new ArgumentException("Invalid spatial analysis argument");
+            }
+        }
+
+        /// <summary>
+        /// Gets the spatial create string.
+        /// </summary>
+        /// <param name="schema">The schema.</param>
+        /// <returns></returns>
+        public string GetSpatialCreateString(string schema)
+        {
+            return null;
+        }
+
+        /// <summary>
+        /// Quotes the schema.
+        /// </summary>
+        /// <param name="schema">The schema.</param>
+        /// <returns></returns>
+        private string QuoteSchema(string schema)
+        {
+            if (string.IsNullOrEmpty(schema))
+            {
+                return null;
+            }
+            return this.QuoteForSchemaName(schema) + StringHelper.Dot;
+        }
+
+        /// <summary>
+        /// Gets the spatial create string.
+        /// </summary>
+        /// <param name="schema">The schema.</param>
+        /// <param name="table">The table.</param>
+        /// <param name="column">The column.</param>
+        /// <param name="srid">The srid.</param>
+        /// <param name="subtype">The subtype.</param>
+        /// <param name="dimension">The dimension.</param>
+        /// <returns></returns>
+        public string GetSpatialCreateString(string schema, string table, string column, int srid, string subtype, int dimension)
+        {
+            StringBuilder builder = new StringBuilder();
+
+            string quotedSchema = this.QuoteSchema(schema);
+            string quoteForTableName = this.QuoteForTableName(table);
+            string quoteForColumnName = this.QuoteForColumnName(column);
+
+            builder.AppendFormat("ALTER TABLE {0}{1} DROP COLUMN {2}"
+                , quotedSchema
+                , quoteForTableName
+                , quoteForColumnName
+                );
+
+            builder.Append(this.MultipleQueriesSeparator);
+
+            builder.AppendFormat("ALTER TABLE {0}{1} ADD {2} {3}"
+                , quotedSchema
+                , quoteForTableName
+                , quoteForColumnName
+                , subtype
+                );
+
+            builder.Append(this.MultipleQueriesSeparator);
+
+            return builder.ToString();
+        }
+
+        /// <summary>
+        /// Gets the spatial drop string.
+        /// </summary>
+        /// <param name="schema">The schema.</param>
+        /// <returns></returns>
+        public string GetSpatialDropString(string schema)
+        {
+            return null;
+        }
+
+        /// <summary>
+        /// Gets the spatial drop string.
+        /// </summary>
+        /// <param name="schema">The schema.</param>
+        /// <param name="table">The table.</param>
+        /// <param name="column">The column.</param>
+        /// <returns></returns>
+        public string GetSpatialDropString(string schema, string table, string column)
+        {
+            return null;
+        }
+
+        /// <summary>
+        /// Gets a value indicating whether it supports spatial metadata.
+        /// </summary>
+        /// <value>
+        /// 	<c>true</c> if it supports spatial metadata; otherwise, <c>false</c>.
+        /// </value>
+        public bool SupportsSpatialMetadata(MetadataClass metadataClass)
+        {
+            return false;
+        }
+
+        #endregion ISpatialDialect Members
+
+        // TODO: Use ISessionFactory.ConnectionProvider.Driver.MultipleQueriesSeparator
+        public string MultipleQueriesSeparator
+        {
+            get { return ";"; }
+        }
+    }
+}